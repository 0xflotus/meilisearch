--- conflicted
+++ resolved
@@ -5,12 +5,7 @@
     "meilisearch-types",
     "meilisearch-auth",
     "index-scheduler",
-<<<<<<< HEAD
-    "document-formats",
-    "index",
     "dump",
-=======
->>>>>>> b2079e01
     "file-store",
     "permissive-json-pointer",
 ]
