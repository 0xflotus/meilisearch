--- conflicted
+++ resolved
@@ -137,13 +137,9 @@
         snapshot_dir: ".".into(),
         indexer_options: IndexerOpts {
             // memory has to be unlimited because several meilisearch are running in test context.
-<<<<<<< HEAD
             max_indexing_memory: MaxMemory::unlimited(),
             ..Default::default()
-=======
-            max_memory: MaxMemory::unlimited(),
             ..Parser::parse_from(None as Option<&str>)
->>>>>>> 2624c765
         },
         ..Parser::parse_from(None as Option<&str>)
     }
